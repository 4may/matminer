import plotly
import plotly.graph_objs as go
from plotly.tools import FigureFactory as FF
import pandas as pd
import numpy as np
import warnings

__author__ = 'Saurabh Bajaj <sbajaj@lbl.gov>'


class PlotlyFig:
    def __init__(self, plot_title=None, x_title=None, y_title=None, hovermode='closest', filename=None,
<<<<<<< HEAD
                 plot_mode='offline', username=None, api_key=None, textsize=40, ticksize=30, fontfamily="serif",
                 height=None, width=None, scale=None,
=======
                 plot_mode='offline', username=None, api_key=None, textsize=30, ticksize=25, fontfamily=None,
                 height=800, width=1000, scale=None,
>>>>>>> e99b29df
                 margin_top=100, margin_bottom=80, margin_left=80, margin_right=80, pad=0):
        """
        Class for making Plotly plots

        Args:
            plot_title: (str) title of plot
            x_title: (str) title of x-axis
            y_title: (str) title of y-axis
            hovermode: (str) can be 'x'/'y'/'closest'
            filename: (str) name/filepath of plot file
            plot_mode: (str) (i) 'offline': creates and saves plots on the local disk, (ii) 'notebook': to embed plots
                in a IPython/Jupyter notebook, (iii) 'online': save the plot in your online plotly account (requires
                the fields 'username' and 'api_key' to be set), or (iv) 'static': save a static image of the plot
                locally. Valid image formats are 'png', 'svg', 'jpeg', and 'pdf'. The format is taken as the extension
                of the filename or as the supplied format.
            username: (str) plotly account username
            api_key: (str) plotly account API key
            height: (float) output height (in pixels)
            width: (float) output width (in pixels)
            scale: (float) Increase the resolution of the image by `scale` amount, eg: 3. Only valid for PNG and
                JPEG images.
            margin_top: (float) Sets the top margin (in px)
            margin_bottom: (float) Sets the bottom margin (in px)
            margin_left: (float) Sets the left margin (in px)
            margin_right: (float) Sets the right margin (in px)
            pad: (float) Sets the amount of padding (in px) between the plotting area and the axis lines

        Returns: None

        """
        self.title = plot_title
        self.x_title = x_title
        self.y_title = y_title
        self.hovermode = hovermode
        self.filename = filename
        self.plot_mode = plot_mode
        self.username = username
        self.api_key = api_key
        self.textsize = textsize
        self.ticksize = ticksize
        self.height = height
        self.width = width
        self.scale = scale

        # Make default layout
        self.layout = dict(
            title=self.title,
<<<<<<< HEAD
            titlefont=dict(size=self.textsize, family=fontfamily),
=======
            titlefont=dict(size=self.textsize),
>>>>>>> e99b29df
            xaxis=dict(title=self.x_title, titlefont=dict(size=self.textsize, family=fontfamily),
                       tickfont=dict(size=self.ticksize, family=fontfamily)),
            yaxis=dict(title=self.y_title, titlefont=dict(size=self.textsize, family=fontfamily),
                       tickfont=dict(size=self.ticksize, family=fontfamily)),
            hovermode=self.hovermode,
            width=self.width,
            height=self.height,
            margin=dict(t=margin_top, b=margin_bottom, l=margin_left, r=margin_right, pad=pad)
        )

        if self.plot_mode == 'online':
            if not self.username:
                raise ValueError('field "username" must be filled in online plotting mode')
            if not self.api_key:
                raise ValueError('field "api_key" must be filled in online plotting mode')

        elif self.plot_mode == 'static':
            if not self.filename or not self.filename.lower().endswith(('.png', '.svg', '.jpeg', '.pdf')):
                raise ValueError(
                    'field "filename" must be filled in static plotting mode and must have an extension ending in ('
                    '".png", ".svg", ".jpeg", ".pdf")')

    def xy_plot(self, x_col, y_col, text=None, color='rgba(70, 130, 180, 1)', size=6, colorscale='Viridis',
                legend=None, showlegend=False, mode='markers', marker='circle', marker_fill='fill', add_xy_plot=None,
                marker_outline_width=0, marker_outline_color='black', linedash='solid', linewidth=2, lineshape=None,
                error_type=None, error_direction=None, error_array=None, error_value=None, error_symmetric=True,
                error_arrayminus=None, error_valueminus=None):
        """
        Make an XY scatter plot, either using arrays of values, or a dataframe.

        Args:
            x_col: (array) x-axis values, which can be a list/array/dataframe column
            y_col: (array) y-axis values, which can be a list/array/dataframe column
            text: (str/array) text to use when hovering over points; a single string, or an array of strings, or a
                dataframe column containing text strings
            color: (str/array) in the format of a (i) color name (eg: "red"), or (ii) a RGB tuple,
                (eg: "rgba(255, 0, 0, 0.8)"), where the last number represents the marker opacity/transparency, which
                must be between 0.0 and 1.0., (iii) hexagonal code (eg: "FFBAD2"), or (iv) name of a dataframe
                numeric column to set the marker color scale to
            size: (int/array) marker size in the format of (i) a constant integer size, or (ii) name of a dataframe
                numeric column to set the marker size scale to
            colorscale: (str) Sets the colorscale. The colorscale must be an array containing arrays mapping a
                normalized value to an rgb, rgba, hex, hsl, hsv, or named color string. At minimum, a mapping for the
                lowest (0) and highest (1) values are required. For example, `[[0, 'rgb(0,0,255)',
                [1, 'rgb(255,0,0)']]`. Alternatively, `colorscale` may be a palette name string of the following list:
                Greys, YlGnBu, Greens, YlOrRd, Bluered, RdBu, Reds, Blues, Picnic, Rainbow, Portland, Jet, Hot,
                Blackbody, Earth, Electric, Viridis
            legend: (str) plot legend
            mode: (str) marker style; can be 'markers'/'lines'/'lines+markers'
            marker: (str) Shape of marker symbol. For all options, please see
                https://plot.ly/python/reference/#scatter-marker-symbol
            marker_fill: (str) Shape fill of marker symbol. Options are "fill"/"open"/"dot"/"open-dot"
            showlegend: (bool) show legend or not
            add_xy_plot: (list) of dictionaries, each of which contain additional data to add to the xy plot. Keys are
                names of arguments to the original xy_plot method - required keys are 'x_col', 'y_col', 'text', 'mode',
                'name', 'color', 'size'. Values are corresponding argument values in the same format as for the
                original xy_plot. Use None for values not to be set, else a KeyError will be raised. Optional keys are
                'marker' and 'marker_fill' (same format as root keys).
            marker_outline_width: (int) thickness of marker outline
            marker_outline_color: (str/array) color of marker outline - accepts similar formats as other color variables
            dash: (str)
            error_type: (str) Determines the rule used to generate the error bars. Options are,
                (i) "data": bar lengths are set in variable `error_array`/'error_arrayminus',
                (ii) "percent": bar lengths correspond to a percentage of underlying data. Set this percentage in the
                   variable 'error_value'/'error_valueminus',
                (iii) "sqrt": bar lengths correspond to the sqaure of the underlying data,
                (iv) "constant": bar lengths are of a constant value. Set this constant in the variable
                'error_value'/'error_valueminus'
            error_direction: (str) direction of error bar, "x"/"y"
            error_array: (list/array/series) Sets the data corresponding the length of each error bar.
                Values are plotted relative to the underlying data
            error_value: (float) Sets the value of either the percentage (if `error_type` is set to "percent") or
                the constant (if `error_type` is set to "constant") corresponding to the lengths of the error bars.
            error_symmetric: (bool) Determines whether or not the error bars have the same length in both direction
                (top/bottom for vertical bars, left/right for horizontal bars
            error_arrayminus: (list/array/series) Sets the data corresponding the length of each error bar in the bottom
                (left) direction for vertical (horizontal) bars Values are plotted relative to the underlying data.
            error_valueminus: (float) Sets the value of either the percentage (if `error_type` is set to "percent") or
                the constant (if `error_type` is set to "constant") corresponding to the lengths of the error bars in
                the bottom (left) direction for vertical (horizontal) bars

        Returns: XY scatter plot

        """
        showscale = False

        if type(color) is not str:
            showscale = True

        if isinstance(size, pd.Series):
            # TODO: fix size normalization. Use Z-scores...
            size_min = size.min()
            size_max = size.max()
            size = ((size - size_min) + 5) / ((size_max - size_min) + 5) * 100

        if marker_fill != 'fill':
            if marker_fill == 'open':
                marker_fill += '-open'
            elif marker_fill == 'dot':
                marker_fill += '-dot'
            elif marker_fill == 'open-dot':
                marker_fill += '-open-dot'
            else:
                raise ValueError('Invalid marker fill')

        trace0 = go.Scatter(
            x=x_col,
            y=y_col,
            text=text,
            mode=mode,
            name=legend,
            marker=dict(
                size=size,
                color=color,
                colorscale=colorscale,
                showscale=showscale,
                line=dict(width=marker_outline_width, color=marker_outline_color),
                symbol=marker
            ),
            line=dict(dash=linedash, width=linewidth, shape=lineshape)
        )

        # Add error bars
        if error_type:
            if error_direction is None:
                raise ValueError("The field 'error_direction' must be populated")
            if error_type == 'data' and error_symmetric:
                trace0['error_' + error_direction] = dict(type=error_type, array=error_array)

        data = [trace0]

        # Additional XY plots
        if add_xy_plot:
            for plot_data in add_xy_plot:

                # Check for symbol parameters, if not present, assign defaults
                if 'marker' not in plot_data:
                    plot_data['marker'] = 'circle'
                    if 'marker_fill' in plot_data:
                        plot_data['marker'] += plot_data['marker_fill']

                data.append(
                    go.Scatter(
                        x=plot_data['x_col'],
                        y=plot_data['y_col'],
                        text=plot_data['text'],
                        mode=plot_data['mode'],
                        name=plot_data['legend'],
                        marker=dict(
                            color=plot_data['color'],
                            size=plot_data['size'],
                            colorscale=colorscale,
                            showscale=showscale,
                            line=dict(width=marker_outline_width, color=marker_outline_color),
                            symbol=plot_data['marker']
                        )
                    )
                )

        # Add legend
        self.layout['showlegend'] = showlegend

        fig = dict(data=data, layout=self.layout)

        if self.plot_mode == 'offline':
            if self.filename:
                plotly.offline.plot(fig, filename=self.filename)
            else:
                plotly.offline.plot(fig)

        elif self.plot_mode == 'notebook':
            plotly.offline.init_notebook_mode()  # run at the start of every notebook; version 1.9.4 required
            plotly.offline.iplot(fig)

        elif self.plot_mode == 'online':
            plotly.tools.set_credentials_file(username=self.username, api_key=self.api_key)
            if self.filename:
                plotly.plotly.plot(fig, filename=self.filename, sharing='public')
            else:
                plotly.plotly.plot(fig, sharing='public')

        elif self.plot_mode == 'static':
            plotly.plotly.image.save_as(fig, filename=self.filename, height=self.height, width=self.width,
                                        scale=self.scale)

    def heatmap_plot(self, data, x_labels=None, y_labels=None, colorscale='Viridis', colorscale_range=None,
                     annotations_text=None, annotations_text_size=20, annotations_color='white'):
        """
        Make a heatmap plot, either using 2D arrays of values, or a dataframe.

        Args:
            data: (array) an array of arrays. For example, in case of a pandas dataframe 'df', data=df.values.tolist()
            x_labels: (array) an array of strings to label the heatmap columns
            y_labels: (array) an array of strings to label the heatmap rows
            colorscale: (str/array) Sets the colorscale. The colorscale must be an array containing arrays mapping a
                normalized value to an rgb, rgba, hex, hsl, hsv, or named color string. At minimum, a mapping for the
                lowest (0) and highest (1) values are required. For example, `[[0, 'rgb(0,0,255)',
                [1, 'rgb(255,0,0)']]`. Alternatively, `colorscale` may be a palette name string of the following list:
                Greys, YlGnBu, Greens, YlOrRd, Bluered, RdBu, Reds, Blues, Picnic, Rainbow, Portland, Jet, Hot,
                Blackbody, Earth, Electric, Viridis
            colorscale_range: (array) Sets the minimum (first array item) and maximum value (second array item)
                of the colorscale
            annotations_text: (array) an array of arrays, with each value being a string annotation to the corresponding
                value in 'data'
            annotations_text_size: (int) size of annotation text
            annotations_color: (str/array) color of annotation text - accepts similar formats as other color variables

        Returns: heatmap plot

        """
        if not colorscale_range:
            colorscale_min = None
            colorscale_max = None
        elif len(colorscale_range) == 2:
            colorscale_min = colorscale_range[0]
            colorscale_max = colorscale_range[1]
        else:
            raise ValueError("The field 'colorscale_range' must be a list with two values.")

        if annotations_text:
            annotations = []

            for n, row in enumerate(data):
                for m, val in enumerate(row):
                    var = annotations_text[n][m]
                    annotations.append(
                        dict(
                            text=str(var),
                            x=x_labels[m], y=y_labels[n],
                            xref='x1', yref='y1',
                            font=dict(color=annotations_color, size=annotations_text_size),
                            showarrow=False)
                    )
        else:
            annotations = []

        trace0 = go.Heatmap(
            z=data,
            colorscale=colorscale,
            x=x_labels,
            y=y_labels,
            zmin=colorscale_min, zmax=colorscale_max
            )

        data = [trace0]

        # Add annotations
        self.layout['annotations'] = annotations

        fig = dict(data=data, layout=self.layout)

        if self.plot_mode == 'offline':
            if self.filename:
                plotly.offline.plot(fig, filename=self.filename)
            else:
                plotly.offline.plot(fig)

        elif self.plot_mode == 'notebook':
            plotly.offline.init_notebook_mode()  # run at the start of every notebook; version 1.9.4 required
            plotly.offline.iplot(fig)

        elif self.plot_mode == 'online':
            plotly.tools.set_credentials_file(username=self.username, api_key=self.api_key)
            if self.filename:
                plotly.plotly.plot(fig, filename=self.filename, sharing='public')
            else:
                plotly.plotly.plot(fig, sharing='public')

        elif self.plot_mode == 'static':
            plotly.plotly.image.save_as(fig, filename=self.filename, height=self.height, width=self.width,
                                        scale=self.scale)

    def violin_plot(self, data, data_col=None, group_col=None, title=None, height=800, width=1000,
                    colors=None, use_colorscale=False, groups=None):
        """
        Create a violin plot using Plotly.

        Args:
            data: (list/array) accepts either a list of numerical values, a list of dictionaries all with identical keys
                and at least one column of numeric values, or a pandas dataframe with at least one column of numbers
            data_col: (str) the header of the data column to be used from an inputted pandas dataframe. Not applicable
                if 'data' is a list of numeric values
            group_col: (str) applicable if grouping data by a variable. 'group_header' must be set to the name of the
                grouping variable
            title: (str) the title of the violin plot
            height: (float) the height of the violin plot
            width: (float) the width of the violin plot
            colors: (str/tuple/list/dict) either a plotly scale name (Greys, YlGnBu, Greens, YlOrRd, Bluered, RdBu,
                Reds, Blues, Picnic, Rainbow, Portland, Jet, Hot, Blackbody, Earth, Electric, Viridis), an rgb or hex
                color, a color tuple, a list of colors or a dictionary. An rgb color is of the form 'rgb(x, y, z)'
                where x, y and z belong to the interval [0, 255] and a color tuple is a tuple of the form (a, b, c)
                where a, b and c belong to [0, 1]. If colors is a list, it must contain valid color types as its
                members. If colors is a dictionary, its keys must represent group names, and corresponding values must
                be valid color types (str).
            use_colorscale: (bool) Only applicable if grouping by another variable. Will implement a colorscale based
                on the first 2 colors of param colors. This means colors must be a list with at least 2 colors in it
                (Plotly colorscales are accepted since they map to a list of two rgb colors)
            groups: (list) list of group names (strings). This field is used when the same colorscale is required to be
                used for all violins.

        Returns: a Plotly violin plot

        """
        if groups and isinstance(data, pd.DataFrame):
            use_colorscale = True
            group_stats = {}
            groupby_data = data.groupby([group_col])

            for group in groups:
                data_from_group = groupby_data.get_group(group)[data_col]
                stat = np.median(data_from_group)
                group_stats[group] = stat

        else:
            group_stats = None

        # Filter out groups from dataframe that have only 1 row.
        if isinstance(data, pd.DataFrame):
            group_value_counts = data[group_col].value_counts().to_dict()

            for j in group_value_counts:
                if group_value_counts[j] == 1:
                    data = data[data[group_col] != j]
                    warnings.warn('Omitting rows with group = ' + str(j) + ' which have only one row in the dataframe.')

        fig = FF.create_violin(data=data, data_header=data_col, group_header=group_col, title=title, height=height,
                               width=width, colors=colors, use_colorscale=use_colorscale, group_stats=group_stats)

        # Cannot add x-axis title as the above object populates it with group names.
        fig.update(dict(
            layout=dict(
            title=self.title,
            titlefont=dict(size=self.textsize),
            yaxis=dict(title=self.y_title, titlefont=dict(size=self.textsize),
                       tickfont=dict(size=self.ticksize)),
            )
        ))

        # Change sizes in all x-axis
        for item in fig['layout']:
            if item.startswith('xaxis'):
                fig['layout'][item].update(
                    dict(
                        titlefont=dict(size=self.textsize), tickfont=dict(size=self.ticksize)
                    )
                )

        if self.plot_mode == 'offline':
            if self.filename:
                plotly.offline.plot(fig, filename=self.filename)
            else:
                plotly.offline.plot(fig)

        elif self.plot_mode == 'notebook':
            plotly.offline.init_notebook_mode()  # run at the start of every notebook; version 1.9.4 required
            plotly.offline.iplot(fig)

        elif self.plot_mode == 'online':
            plotly.tools.set_credentials_file(username=self.username, api_key=self.api_key)
            if self.filename:
                plotly.plotly.plot(fig, filename=self.filename, sharing='public')
            else:
                plotly.plotly.plot(fig, sharing='public')

        elif self.plot_mode == 'static':
            plotly.plotly.image.save_as(fig, filename=self.filename, height=self.height, width=self.width,
                                        scale=self.scale)

    def scatter_matrix(self, dataframe, select_columns=None, index_colname=None, diag_kind='scatter',
                       marker_size=10, height=800, width=1000):
        """
        Create a scatter matrix plot from dataframes using Plotly.

        Args:
            dataframe: (array) array of the data with column headers
            select_columns: (list) names/headers of columns to plot from the dataframe
            index_colname: (str) name of the index column in data array
            diag_kind: (str) sets the chart type for the main diagonal plots (default='scatter')
                Choose from 'scatter'/'box'/'histogram'
            marker_size: (float) sets the marker size (in px)
            height: (int/float) sets the height of the chart
            width: (int/float) sets the width of the chart

        Returns: a Plotly scatter matrix plot

        """
        df = dataframe[select_columns] if select_columns else dataframe
        fig = FF.create_scatterplotmatrix(df, index=index_colname, diag=diag_kind, size=marker_size,
                                              height=height, width=width)

        if self.plot_mode == 'offline':
            if self.filename:
                plotly.offline.plot(fig, filename=self.filename)
            else:
                plotly.offline.plot(fig)

        elif self.plot_mode == 'notebook':
            plotly.offline.init_notebook_mode()  # run at the start of every notebook; version 1.9.4 required
            plotly.offline.iplot(fig)

        elif self.plot_mode == 'online':
            plotly.tools.set_credentials_file(username=self.username, api_key=self.api_key)
            if self.filename:
                plotly.plotly.plot(fig, filename=self.filename, sharing='public')
            else:
                plotly.plotly.plot(fig, sharing='public')

        elif self.plot_mode == 'static':
            plotly.plotly.image.save_as(fig, filename=self.filename, height=self.height, width=self.width,
                                        scale=self.scale)

    def histogram(self, x, histnorm="", x_start=None, x_end=None, bin_size=1, color='rgba(70, 130, 180, 1)', bargap=0):
        """
        Create a histogram using Plotly

        Args:
            x: (list) sample data
            histnorm: (str) Specifies the type of normalization used for this histogram trace. If "", the span of each
                bar corresponds to the number of occurrences (i.e. the number of data points lying inside the bins). If
                "percent", the span of each bar corresponds to the percentage of occurrences with respect to the total
                number of sample points (here, the sum of all bin area equals 100%). If "density", the span of each bar
                corresponds to the number of occurrences in a bin divided by the size of the bin interval (here, the
                sum of all bin area equals the total number of sample points). If "probability density", the span of
                each bar corresponds to the probability that an event will fall into the corresponding bin (here, the
                sum of all bin area equals 1)
            x_start: (float) starting value for x-axis bins
            x_end: (float) end value for x-axis bins
            bin_size: (float) step in-between value of each x axis bin
            color: (str/array) in the format of a (i) color name (eg: "red"), or (ii) a RGB tuple,
                (eg: "rgba(255, 0, 0, 0.8)"), where the last number represents the marker opacity/transparency, which
                must be between 0.0 and 1.0., or (iii) hexagonal code (eg: "FFBAD2")
            bargap: (float) gap between bars

        Returns: a Plotly histogram plot

        """
        if not x_start:
            x_start = min(x)

        if not x_end:
            x_end = max(x)

        trace0 = go.Histogram(x=x, histnorm=histnorm, xbins=dict(start=x_start, end=x_end, size=bin_size),
                              marker=dict(color=color))

        data = [trace0]

        self.layout['hovermode'] = 'x'
        self.layout['bargap'] = bargap

        fig = dict(data=data, layout=self.layout)

        if self.plot_mode == 'offline':
            if self.filename:
                plotly.offline.plot(fig, filename=self.filename)
            else:
                plotly.offline.plot(fig)

        elif self.plot_mode == 'notebook':
            plotly.offline.init_notebook_mode()  # run at the start of every notebook; version 1.9.4 required
            plotly.offline.iplot(fig)

        elif self.plot_mode == 'online':
            plotly.tools.set_credentials_file(username=self.username, api_key=self.api_key)
            if self.filename:
                plotly.plotly.plot(fig, filename=self.filename, sharing='public')
            else:
                plotly.plotly.plot(fig, sharing='public')

        elif self.plot_mode == 'static':
            plotly.plotly.image.save_as(fig, filename=self.filename, height=self.height, width=self.width,
                                        scale=self.scale)
<|MERGE_RESOLUTION|>--- conflicted
+++ resolved
@@ -10,13 +10,8 @@
 
 class PlotlyFig:
     def __init__(self, plot_title=None, x_title=None, y_title=None, hovermode='closest', filename=None,
-<<<<<<< HEAD
-                 plot_mode='offline', username=None, api_key=None, textsize=40, ticksize=30, fontfamily="serif",
-                 height=None, width=None, scale=None,
-=======
                  plot_mode='offline', username=None, api_key=None, textsize=30, ticksize=25, fontfamily=None,
                  height=800, width=1000, scale=None,
->>>>>>> e99b29df
                  margin_top=100, margin_bottom=80, margin_left=80, margin_right=80, pad=0):
         """
         Class for making Plotly plots
@@ -64,11 +59,7 @@
         # Make default layout
         self.layout = dict(
             title=self.title,
-<<<<<<< HEAD
-            titlefont=dict(size=self.textsize, family=fontfamily),
-=======
             titlefont=dict(size=self.textsize),
->>>>>>> e99b29df
             xaxis=dict(title=self.x_title, titlefont=dict(size=self.textsize, family=fontfamily),
                        tickfont=dict(size=self.ticksize, family=fontfamily)),
             yaxis=dict(title=self.y_title, titlefont=dict(size=self.textsize, family=fontfamily),
@@ -310,8 +301,11 @@
             colorscale=colorscale,
             x=x_labels,
             y=y_labels,
-            zmin=colorscale_min, zmax=colorscale_max
+            zmin=colorscale_min, zmax=colorscale_max,
+            colorbar = dict(
+                tickfont=dict(color="black", size=int(0.75*self.ticksize), family=self.fontfamily),
             )
+        )
 
         data = [trace0]
 
