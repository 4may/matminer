from __future__ import division, unicode_literals, print_function

import itertools
from math import pi, fabs
from operator import itemgetter
import warnings

import numpy as np
import scipy.constants as const
import scipy.special

from pymatgen.analysis.defects.point_defects import \
        ValenceIonicRadiusEvaluator
from pymatgen.analysis.structure_analyzer import OrderParameters
from pymatgen.core.periodic_table import Specie
from pymatgen.core.structure import Element
from pymatgen.symmetry.analyzer import SpacegroupAnalyzer
from pymatgen.core.periodic_table import Specie, Element
from pymatgen.analysis.structure_analyzer import VoronoiCoordFinder as VCF
from pymatgen.symmetry.analyzer import SpacegroupAnalyzer
from pymatgen.io.vasp.inputs import Poscar

from matminer.featurizers.base import BaseFeaturizer

__authors__ = 'Anubhav Jain <ajain@lbl.gov>, Saurabh Bajaj <sbajaj@lbl.gov>, ' \
              'Nils E.R. Zimmerman <nils.e.r.zimmermann@gmail.com>'
<<<<<<< HEAD
# ("@article{label, title={}, volume={}, DOI={}, number={}, pages={}, journal={}, author={}, year={}}")

ANG_TO_BOHR = const.value('Angstrom star') / const.value('Bohr radius')
=======
# To do:
# - Use local_env-based neighbor finding
#   once this is part of the stable Pymatgen version.
>>>>>>> c92579b2

class PackingFraction(BaseFeaturizer):
    """
    Calculates the packing fraction of a crystal structure.
    """

    def __init__(self):
        BaseFeaturizer.__init__(self)

    def featurize(self, s):
        """
        Get packing fraction of the input structure.
        Args:
            s: Pymatgen Structure object.

        Returns:
            f (float): packing fraction.
        """

        if not s.is_ordered:
            raise ValueError("Disordered structure support not built yet.")
        total_rad = 0
        for site in s:
            total_rad += site.specie.atomic_radius ** 3
        return [4 * pi * total_rad / (3 * s.volume)]

    def feature_labels(self):
        return ["Packing fraction"]

    def credits(self):
        return ("")

    def implementors(self):
        return ("Saurabh Bajaj")


class VolumePerSite(BaseFeaturizer):
    """
    Calculates volume per site in a crystal structure.
    """

    def __init__(self):
        BaseFeaturizer.__init__(self)

    def featurize(self, s):
        """
        Get volume per site of the input structure.
        Args:
            s: Pymatgen Structure object.

        Returns:
            f (float): volume per site.
        """
        if not s.is_ordered:
            raise ValueError("Disordered structure support not built yet.")

        return [s.volume / len(s)]

    def feature_labels(self):
        return ["Volume per site"]

    def credits(self):
        return ("")

    def implementors(self):
        return ("Saurabh Bajaj")


class Density(BaseFeaturizer):
    """
    Gets the density of a crystal structure.
    """

    def __init__(self):
        BaseFeaturizer.__init__(self)

    def featurize(self, s):
        """
        Get density of the input structure.
        Args:
            s: Pymatgen Structure object.

        Returns:
            f (float): density.
        """

        return [s.density]

    def feature_labels(self):
        return ["Density"]

    def credits(self):
        return ("")

    def implementors(self):
        return ("Saurabh Bajaj")


class RadialDistributionFunction(BaseFeaturizer):
    """
    Calculate the radial distribution function (RDF) of a crystal
    structure.
    Args:
        cutoff: (float) distance up to which to calculate the RDF.
        bin_size: (float) size of each bin of the (discrete) RDF.
    """

    def __init__(self, cutoff=20.0, bin_size=0.1):
        self.cutoff = cutoff
        self.bin_size = bin_size
        BaseFeaturizer.__init__(self)

    def featurize(self, s):
        """
        Get RDF of the input structure.
        Args:
            s: Pymatgen Structure object.

        Returns:
            rdf, dist: (tuple of arrays) the first element is the
                    normalized RDF, whereas the second element is
                    the inner radius of the RDF bin.
        """
        if not s.is_ordered:
            raise ValueError("Disordered structure support not built yet")
    
        # Get the distances between all atoms
        neighbors_lst = s.get_all_neighbors(self.cutoff)
        all_distances = np.concatenate(
            tuple(map(lambda x: [itemgetter(1)(e) for e in x], neighbors_lst)))
    
        # Compute a histogram
        rdf_dict = {}
        dist_hist, dist_bins = np.histogram(
                all_distances, bins=np.arange(
                0, self.cutoff + self.bin_size, self.bin_size), density=False)
    
        # Normalize counts
        shell_vol = 4.0 / 3.0 * pi * (np.power(
                dist_bins[1:], 3) - np.power(dist_bins[:-1], 3))
        number_density = s.num_sites / s.volume
        rdf = dist_hist / shell_vol / number_density
        return [{'distances': dist_bins[:-1], 'distribution': rdf}]

    def feature_labels(self):
        return ["Radial distribution function"]

    def credits(self):
        return ("")

    def implementors(self):
        return ("Saurabh Bajaj")


class PartialRadialDistributionFunction(BaseFeaturizer):
    """
    Compute the partial radial distribution function (PRDF) of a crystal
    structure, which is the radial distibution function
    broken down for each pair of atom types.  The PRDF was proposed as a
    structural descriptor by [Schutt *et al.*]
    (https://journals.aps.org/prb/abstract/10.1103/PhysRevB.89.205118)
    Args:
        cutoff: (float) distance up to which to calculate the RDF.
        bin_size: (float) size of each bin of the (discrete) RDF.
    """

    def __init__(self, cutoff=20.0, bin_size=0.1):
        BaseFeaturizer.__init__(self)
        self.cutoff = cutoff
        self.bin_size = bin_size

    def featurize(self, s):
        """
        Get PRDF of the input structure.
        Args:
            s: Pymatgen Structure object.

        Returns:
            prdf, dist: (tuple of arrays) the first element is a
                    dictionary where keys are tuples of element
                    names and values are PRDFs.
        """

        if not s.is_ordered:
            raise ValueError("Disordered structure support not built yet")
    
        # Get the composition of the array
        composition = s.composition.fractional_composition.to_reduced_dict
    
        # Get the distances between all atoms
        neighbors_lst = s.get_all_neighbors(self.cutoff)
    
        # Sort neighbors by type
        distances_by_type = {}
        for p in itertools.product(composition.keys(), composition.keys()):
            distances_by_type[p] = []
    
        def get_symbol(site):
            return site.specie.symbol if isinstance(site.specie,
                                                    Element) else site.specie.element.symbol
    
        for site, nlst in zip(s.sites, neighbors_lst):  # Each list is a list for each site
            my_elem = get_symbol(site)
    
            for neighbor in nlst:
                rij = neighbor[1]
                n_elem = get_symbol(neighbor[0])
                # LW 3May17: Any better ideas than appending each element at a time?
                distances_by_type[(my_elem, n_elem)].append(rij)
    
        # Compute and normalize the prdfs
        prdf = {}
        dist_bins = np.arange(0, self.cutoff + self.bin_size, self.bin_size)
        shell_volume = 4.0 / 3.0 * pi * (
                np.power(dist_bins[1:], 3) - np.power(dist_bins[:-1], 3))
        for key, distances in distances_by_type.items():
            # Compute histogram of distances
            dist_hist, dist_bins = np.histogram(distances,
                                                bins=dist_bins, density=False)
            # Normalize
            n_alpha = composition[key[0]] * s.num_sites
            rdf = dist_hist / shell_volume / n_alpha
    
            prdf[key] = {'distances': dist_bins, 'distribution': rdf}

        return [prdf]


    def feature_labels(self):
        return ["Partial radial distribution functions"]

    def credits(self):
        return ("")

    def implementors(self):
        return ("Saurabh Bajaj")


class RadialDistributionFunctionPeaks(BaseFeaturizer):
    """
    Determine the location of the highest peaks in the radial distribution
    function (RDF) of a structure.
    Args:
        n_peaks: (int) number of the top peaks to return .
    """

    def __init__(self, n_peaks=2):
        BaseFeaturizer.__init__(self)
        self.n_peaks = n_peaks

    def featurize(self, rdf):
        """
        Get location of highest peaks in RDF.
    
        Args:
            rdf: (ndarray) RDF as obtained from the
                    RadialDistributionFunction class.
    
        Returns: (ndarray) distances of highest peaks in descending order
                of the peak height
        """
    
        return [[rdf[0]['distances'][i] for i in np.argsort(
                rdf[0]['distribution'])[-self.n_peaks:]][::-1]]

    def feature_labels(self):
        return ["Radial distribution function peaks"]

    def credits(self):
        return ("")

    def implementors(self):
        return ("Saurabh Bajaj")


class ElectronicRadialDistributionFunction(BaseFeaturizer):
    """
    Calculate the crystal structure-inherent
    electronic radial distribution function (ReDF) according to
    Willighagen et al., Acta Cryst., 2005, B61, 29-36.
    The ReDF is a structure-integral RDF (i.e., summed over
    all sites) in which the positions of neighboring sites
    are weighted by electrostatic interactions inferred
    from atomic partial charges. Atomic charges are obtained
    from the ValenceIonicRadiusEvaluator class.
    Args:
        cutoff: (float) distance up to which the ReDF is to be
                calculated (default: longest diagaonal in
                primitive cell).
        dr: (float) width of bins ("x"-axis) of ReDF (default: 0.05 A).
    """

    def __init__(self, cutoff=None, dr=0.05):
        BaseFeaturizer.__init__(self)
        self.cutoff = cutoff
        self.dr = dr

    def featurize(self, s):
        """
        Get ReDF of input structure.

        Args:
            s: input Structure object.

        Returns: (dict) a copy of the electronic radial distribution
                functions (ReDF) as a dictionary. The distance list
                ("x"-axis values of ReDF) can be accessed via key
                'distances'; the ReDF itself is accessible via key
                'redf'.
        """
        if self.dr <= 0:
            raise ValueError("width of bins for ReDF must be >0")
    
        # Make structure primitive.
        struct = SpacegroupAnalyzer(s).find_primitive() or s
    
        # Add oxidation states.
        struct = ValenceIonicRadiusEvaluator(struct).structure
    
        if self.cutoff is None:
            # Set cutoff to longest diagonal.
            a = struct.lattice.matrix[0]
            b = struct.lattice.matrix[1]
            c = struct.lattice.matrix[2]
            self.cutoff = max(
                [np.linalg.norm(a + b + c), np.linalg.norm(-a + b + c),
                 np.linalg.norm(a - b + c), np.linalg.norm(a + b - c)])
    
        nbins = int(self.cutoff / self.dr) + 1
        redf_dict = {"distances": np.array(
                [(i + 0.5) * self.dr for i in range(nbins)]),
                "distribution": np.zeros(nbins, dtype=np.float)}
    
        for site in struct.sites:
            this_charge = float(site.specie.oxi_state)
            neighs_dists = struct.get_neighbors(site, self.cutoff)
            for neigh, dist in neighs_dists:
                neigh_charge = float(neigh.specie.oxi_state)
                bin_index = int(dist / self.dr)
                redf_dict["distribution"][bin_index] += (
                        this_charge * neigh_charge) / (
                        struct.num_sites * dist)
    
        return [redf_dict]

    def feature_labels(self):
        return ["Electronic radial distribution function"]

    def credits(self):
        return ("@article{title={Method for the computational comparison"
                " of crystal structures}, volume={B61}, pages={29-36},"
                " DOI={10.1107/S0108768104028344},"
                " journal={Acta Crystallographica Section B},"
                " author={Willighagen, E. L. and Wehrens, R. and Verwer,"
                " P. and de Gelder R. and Buydens, L. M. C.}, year={2005}}")

    def implementors(self):
        return ("Nils E. R. Zimmermann")


class CoulombMatrix(BaseFeaturizer):
    """
    Generate the Coulomb matrix, M, of the input
    structure (or molecule).  The Coulomb matrix was put forward by
    Rupp et al. (Phys. Rev. Lett. 108, 058301, 2012) and is defined by
    off-diagonal elements M_ij = Z_i*Z_j/|R_i-R_j|
    and diagonal elements 0.5*Z_i^2.4, where Z_i and R_i denote
    the nuclear charge and the position of atom i, respectively.
    """

    def __init__(self, diag_elems=False):
        BaseFeaturizer.__init__(self)
        self.diag_elems = diag_elems

    def featurize(self, s):
        """
        Get Coulomb matrix of input structure.
    
        Args:
            s: input Structure (or Molecule) object.
            diag_elems: (bool) flag indicating whether (True) to use
                    the original definition of the diagonal elements;
                    if set to False (default),
                    the diagonal elements are set to zero.
    
        Returns:
            m: (Nsites x Nsites matrix) Coulomb matrix.
        """
        m = [[] for site in s.sites]
        z = []
        for site in s.sites:
            if isinstance(site, Specie):
                z.append(Element(site.element.symbol).Z)
            else:
                z.append(Element(site.species_string).Z)
        for i in range(s.num_sites):
            for j in range(s.num_sites):
                if i == j:
                    if self.diag_elems:
                        m[i].append(0.5 * z[i] ** 2.4)
                    else:
                        m[i].append(0)
                else:
                    d = s.get_distance(i, j) * ANG_TO_BOHR
                    m[i].append(z[i] * z[j] / d)
        return np.array(m)

    def feature_labels(self):
        return "Coulomb matrix"

    def credits(self):
        return ("@article{rupp_tkatchenko_muller_vonlilienfeld_2012, title={"
            "Fast and accurate modeling of molecular atomization energies"
            " with machine learning}, volume={108},"
            " DOI={10.1103/PhysRevLett.108.058301}, number={5},"
            " pages={058301}, journal={Physical Review Letters}, author={"
            "Rupp, Matthias and Tkatchenko, Alexandre and M\"uller,"
            " Klaus-Robert and von Lilienfeld, O. Anatole}, year={2012}}")

    def implementors(self):
        return ["Nils E. R. Zimmermann"]


class SineCoulombMatrix(BaseFeaturizer):
    """
    This function generates a variant of the Coulomb matrix developed
    for periodic crystals by Faber et al. (Inter. J. Quantum Chem.
    115, 16, 2015). It is identical to the Coulomb matrix, except
    that the inverse distance function is replaced by the inverse of a
    sin**2 function of the vector between the sites which is periodic
    in the dimensions of the structure lattice. It is the best performing
    coulomb matrix model for machine learning formation energies of 
    periodic crystals. See paper for details.
    """

    def __init__(self, diag_elems=False):
    	"""
    	Args:
    		diag_elems (bool): flag indication whether (True) to use
    	            the original definition of the diagonal elements;
    	            if set to False (default),
    	            the diagonal elements are set to 0
    	"""
    	BaseFeaturizer.__init__(self)
    	self.diag_elems = diag_elems

    def featurize(self, s):
        """
        Args:
            s (Structure or Molecule): input structure (or molecule)

        Returns:
            (Nsites x Nsites matrix) Sine matrix.
        """
        sites = s.sites
        Zs = np.array([site.specie.Z for site in sites])
        sin_mat = np.zeros((len(sites), len(sites)))
        coords = np.array([site.frac_coords for site in sites])
        lattice = s.lattice.matrix
        pi = np.pi

        for i in range(len(sin_mat)):
        	for j in range(len(sin_mat)):
        		if i == j:
        			if self.diag_elems:
        				sin_mat[i][i] = 0.5 * Zs[i]**2.4
        		elif i < j:
        			vec = coords[i] - coords[j]
        			coord_vec = np.sin(pi * vec)**2
        			trig_dist = np.linalg.norm((np.matrix(coord_vec) * lattice).A1) * ANG_TO_BOHR
        			sin_mat[i][j] = Zs[i] * Zs[j] / trig_dist
        		else:
        			sin_mat[i][j] = sin_mat[j][i]
        return sin_mat

    def feature_labels(self):
        return "sine Coulomb matrix"

    def credits(self):
        return ("@article {QUA:QUA24917,"
    			"author = {Faber, Felix and Lindmaa, Alexander and von Lilienfeld, O. Anatole and Armiento, Rickard},"
    			"title = {Crystal structure representations for machine learning models of formation energies},"
    			"journal = {International Journal of Quantum Chemistry},"
    			"volume = {115},"
    			"number = {16},"
    			"issn = {1097-461X},"
    			"url = {http://dx.doi.org/10.1002/qua.24917},"
    			"doi = {10.1002/qua.24917},"
    			"pages = {1094--1101},"
    			"keywords = {machine learning, formation energies, representations, crystal structure, periodic systems},"
    			"year = {2015},"
    			"}")

    def implementors(self):
        return ["Kyle Bystrom"]


class OrbitalFieldMatrix(BaseFeaturizer):
    """
    This function generates an orbital field matrix (OFM) as developed
    by Pham et al (arXiv, May 2017). Each atom is described by a 32-element
    vector uniquely representing the valence subshell. A 32x32 matrix is formed
    by multiplying two atomic vectors. An OFM for an atomic environment is the
    sum of these matrices for each atom the center atom coordinates with
    multiplied by a distance function (In this case, 1/r times the weight of
    the coordinating atomic in the Voronoi Polyhedra method). The OFM of a structure
    or molecule is the average of the OFMs for all the sites in the structure
    """

    def __init__(self):
    	BaseFeaturizer.__init__(self)
    	my_ohvs = {}
    	for Z in range(1,95):
    		el = Element.from_Z(Z)
    		my_ohvs[Z] = self.get_ohv(el)
    		my_ohvs[Z] = np.matrix(my_ohvs[Z])
    	self.ohvs = my_ohvs

    def get_ohv(self, sp):
        """
        Get the "one-hot-vector" for pymatgen Element sp. This 32-length
        vector represents the valence shell of the given element.
        Args:
            sp (Element): element whose ohv should be returned

        Returns:
            my_ohv (numpy array length 32): ohv for sp
        """
    	el_struct = sp.full_electronic_structure
    	ohd = {j: {i+1: 0 for i in range(2*(2*j+1))} for j in range(4)}
    	nume = 0
    	shell_num = 0
    	max_n = el_struct[-1][0]
    	while shell_num < len(el_struct):
    		if el_struct[-1-shell_num][0] < max_n-2:
    			shell_num += 1
    			continue
    		elif el_struct[-1-shell_num][0] < max_n-1 and el_struct[-1-shell_num][1] != u'f':
    			shell_num += 1
    			continue
    		elif el_struct[-1-shell_num][0] < max_n and (el_struct[-1-shell_num][1] != u'd' and el_struct[-1-shell_num][1] != u'f'):
    			shell_num += 1
    			continue
    		curr_shell = el_struct[-1 - shell_num]
    		if curr_shell[1] == u's': l=0
    		elif curr_shell[1] == u'p': l=1
    		elif curr_shell[1] == u'd': l=2
    		elif curr_shell[1] == u'f': l=3
    		ohd[l][curr_shell[2]] = 1
    		nume += curr_shell[2]
    		shell_num += 1
    	my_ohv = np.zeros(32, np.int)
    	k = 0
    	for j in range(4):
    		for i in range(2*(2*j+1)):
    			my_ohv[k] = ohd[j][i+1]
    			k += 1
    	return my_ohv

    def get_single_ofm(self, site, site_dict):
        """
        Gets the orbital field matrix for a single chemical environment,
        where site is the center atom whose environment is characterized and
        site_dict is a dictionary of site : weight, where the weights are the
        Voronoi Polyhedra weights of the corresponding coordinating sites.

        Args:
            site (Site): center atom
            site_dict (dict of Site:float): chemical environment

        Returns:
            atom_ofm (32 X 32 numpy matrix): ofm for site
        """
        ohvs = self.ohvs
        atom_ofm = np.matrix(np.zeros((32,32)))
        ref_atom = ohvs[site.specie.Z]
        for other_site in site_dict:
            scale = site_dict[other_site]
            other_atom = ohvs[other_site.specie.Z]
            atom_ofm += other_atom.T * ref_atom * scale / site.distance(other_site) / ANG_TO_BOHR
        return atom_ofm

    def get_atom_ofms(self, struct, symm=False):
        """
        Calls get_single_ofm for every site in struct. If symm=True,
        get_single_ofm is called for symmetrically distinct sites, and
        counts is constructed such that ofms[i] occurs counts[i] times
        in the structure

        Args:
            struct (Structure): structure for find ofms for
            symm (bool): whether to calculate ofm for only symmetrically
                    distinct sites

        Returns:
            ofms ([32 X 32 matrix] X len(struct)): ofms for struct
            if symm:
                ofms ([32 X 32 matrix] X number of symmetrically distinct sites):
                    ofms for struct
                counts: number of identical sites for each ofm
        """
    	ofms = []
    	vcf = VCF(struct, allow_pathological=True)
    	if symm:
    		symm_struct = SpacegroupAnalyzer(struct).get_symmetrized_structure()
    		indices = [lst[0] for lst in symm_struct.equivalent_indices]
    		counts = [len(lst) for lst in symm_struct.equivalent_indices]
    	else:
    		indices = [i for i in range(len(struct.sites))]
    	for index in indices:
    		ofms.append(self.get_single_ofm(struct.sites[index],\
                vcf.get_voronoi_polyhedra(index)))
    	if symm:
    		return ofms, counts
    	return ofms

    def get_mean_ofm(self, ofms, counts):
        """
        Averages a list of ofms, weights by counts
        """
    	ofms = [ofm*c for ofm, c in zip(ofms, counts)]
    	return sum(ofms) / sum(counts)

    def get_structure_ofm(self, struct):
        """
        Calls get_mean_ofm on the results of get_atom_ofms
        to give a 32 X 32 matrix characterizing a structure
        """
    	ofms, counts = self.get_atom_ofms(struct, True)
    	return self.get_mean_ofm(ofms, counts)

    def featurize(self, s):
        """
        Makes a supercell for structure s (to protect sites
        from coordinating with themselves), and then finds the mean
        of the orbital field matrices of each site to characterize
        a structure

        Args:
            s (Structure): structure to characterize

        Returns:
            mean_ofm (32 X 32 matrix): orbital field matrix
                    characterizing s
        """
        s *= [3,3,3]
        ofms, counts = self.get_atom_ofms(s, True)
        mean_ofm = self.get_mean_ofm(ofms, counts)
        return mean_ofm

    def feature_labels(self):
    	return "orbital field matrix"

    def credits(self):
        return ("@ARTICLE{2017arXiv170501043P,"
                "author = {{Pham}, T. L. and {Kino}, H. and {Terakura}, K. and {Miyake}, T. and "
                "{Takigawa}, I. and {Tsuda}, K. and {Dam}, H. C.},"
                "title = \"{Machine learning reveals orbital interaction in crystalline materials}\","
                "journal = {ArXiv e-prints},"
                "archivePrefix = \"arXiv\","
                "eprint = {1705.01043},"
                "primaryClass = \"cond-mat.mtrl-sci\","
                "keywords = {Condensed Matter - Materials Science},"
                "year = 2017,"
                "month = may,"
                "adsurl = {http://adsabs.harvard.edu/abs/2017arXiv170501043P},"
                "adsnote = {Provided by the SAO/NASA Astrophysics Data System}"
                "}")

    def implementors(self):
        return ["Kyle Bystrom"]

class MinimumRelativeDistances(BaseFeaturizer):
    """
    Determines the relative distance of each site to its closest
    neighbor. We use the relative distance,
    f_ij = r_ij / (r^atom_i + r^atom_j), as a measure rather than the
    absolute distances, r_ij, to account for the fact that different
    atoms/species have different sizes.  The function uses the
    valence-ionic radius estimator implemented in Pymatgen.
    Args:
        cutoff: (float) (absolute) distance up to which tentative
                closest neighbors (on the basis of relative distances)
                are to be determined.
    """

    def __init__(self, cutoff=10.0):
        BaseFeaturizer.__init__(self)
        self.cutoff = cutoff

    def featurize(self, s, cutoff=10.0):
        """
        Get minimum relative distances of all sites of the input structure.
    
        Args:
            s: Pymatgen Structure object.

        Returns:
            min_rel_dists: (list of floats) list of all minimum relative
                    distances (i.e., for all sites).
        """
        vire = ValenceIonicRadiusEvaluator(s)
        min_rel_dists = []
        for site in vire.structure:
            min_rel_dists.append(min([dist / (
                    vire.radii[site.species_string] +
                    vire.radii[neigh.species_string]) for neigh, dist in \
                    vire.structure.get_neighbors(site, self.cutoff)]))
        return [min_rel_dists[:]]

    def feature_labels(self):
        return ["Minimum relative distance of each site"]

    def credits(self):
        return ("")

    def implementors(self):
        return ("Nils E. R. Zimmermann")


class SitesOrderParameters(BaseFeaturizer):
    """
    Calculates all order parameters (OPs) for all sites in a crystal
    structure.
    Args:
        pneighs: (dict) specification and parameters of
                neighbor-finding approach (see
                get_neighbors_of_site_with_index).
    """

    def __init__(self, pneighs=None):
        BaseFeaturizer.__init__(self)
        self.pneighs = pneighs
        self._types = ["cn", "lin"]
        self._labels = ["CN", "q_lin"]
        self._paras = [[], []]
        for i in range(5, 180, 5):
            self._types.append("bent")
            self._labels.append("q_bent_{}".format(i))
            self._paras.append([float(i), 0.0667])
        for t in ["tet", "oct", "bcc", "q2", "q4", "q6", "reg_tri", "sq", \
                "sq_pyr", "tri_bipyr"]:
            self._types.append(t)
            self._labels.append('q_'+t)
            self._paras.append([])

    def featurize(self, s):
        """
        Calculate all sites' local structure order parameters (LSOPs).

        Args:
            s: Pymatgen Structure object.

            Returns:
                opvals: (2D array of floats) LSOP values of all sites'
                (1st dimension) order parameters (2nd dimension). 46 order
                parameters are computed per site: q_cn (coordination
                number), q_lin, 35 x q_bent (starting with a target angle
                of 5 degrees and, increasing by 5 degrees, until 175 degrees),
                q_tet, q_oct, q_bcc, q_2, q_4, q_6, q_reg_tri, q_sq, q_sq_pyr.
        """
        ops = OrderParameters(self._types, self._paras, 100.0)
        opvals = [[] for t in self._types]
        for i, site in enumerate(s.sites):
            neighcent = get_neighbors_of_site_with_index(
                    s, i, p=self.pneighs)
            #if self.pneighs is None:
            #    neighcent = get_neighbors_of_site_with_index(s, i)
            #else:
            #    neighcent = get_neighbors_of_site_with_index(
            #            s, i, approach=self.pneighs['approach'],
            #            delta=self.pneighs['delta'], cutoff=self.pneighs['cutoff'])
            neighcent.append(site)
            opvalstmp = ops.get_order_parameters(
                neighcent, len(neighcent)-1,
                indeces_neighs=[j for j in range(len(neighcent) - 1)])
            for j, opval in enumerate(opvalstmp):
                if opval is None:
                    opvals[j].append(0.0)
                else:
                    opvals[j].append(opval)
        return opvals

    def feature_labels(self):
        return self._labels

    def credits(self):
        return ("@article{zimmermann_jain_2017, title={Applications of order"
                " parameter feature vectors}, journal={in progress}, author={"
                "Zimmermann, N. E. R. and Jain, A.}, year={2017}}")

    def implementors(self):
        return ("Nils E. R. Zimmermann")


def get_order_parameter_stats(
        struct, pneighs=None, convert_none_to_zero=True, delta_op=0.01,
        ignore_op_types=None):
    """
    Determine the order parameter statistics accumulated across all sites
    in Structure object struct using the get_order_parameters function.

    Args:
        struct (Structure): input structure.
        pneighs (dict): specification and parameters of
                neighbor-finding approach (see
                get_neighbors_of_site_with_index function
                for more details).
        convert_none_to_zero (bool): flag indicating whether or not
                to convert None values in LSOPs to zero (cf.,
                get_order_parameters function).
        delta_op (float): bin size of histogram that is computed
                in order to identify peak locations.
        ignore_op_types ([str]): list of OP types to be ignored in
                output dictionary (e.g., ["cn", "bent"]). Default (None)
                will consider all OPs.

    Returns: ({}) dictionary, the keys of which represent
            the order parameter type (e.g., "bent5", "tet", "sq_pyr")
            and the values of which are dictionaries carring the
            statistics ("min", "max", "mean", "std", "peak1", "peak2").
    """
    opstats = {}
    optypes = ["cn", "lin"]
    for i in range(5, 180, 5):
        optypes.append("bent{}".format(i))
    for t in ["tet", "oct", "bcc", "q2", "q4", "q6", "reg_tri", "sq", "sq_pyr", "tri_bipyr"]:
        optypes.append(t)
    opvals = SitesOrderParameters(pneighs=pneighs).featurize(struct)
    for i, opstype in enumerate(opvals):
        if ignore_op_types is not None:
            if optypes[i] in ignore_op_types or \
                    ("bent" in ignore_op_types and i > 1 and i < 36):
                continue
        ops_hist = {}
        for op in opstype:
            b = round(op / delta_op) * delta_op
            if b in ops_hist.keys():
                ops_hist[b] += 1
            else:
                ops_hist[b] = 1
        ops = list(ops_hist.keys())
        hist = list(ops_hist.values())
        sorted_hist = sorted(hist, reverse=True)
        if len(sorted_hist) > 1:
            max1_hist, max2_hist = sorted_hist[0], sorted_hist[1]
        elif len(sorted_hist) > 0:
            max1_hist, max2_hist = sorted_hist[0], sorted_hist[0]
        else:
            raise RuntimeError("Could not compute OP histogram.")
        max1_idx = hist.index(max1_hist)
        max2_idx = hist.index(max2_hist)
        opstats[optypes[i]] = {
            "min": min(opstype),
            "max": max(opstype),
            "mean": np.mean(np.array(opstype)),
            "std": np.std(np.array(opstype)),
            "peak1": ops[max1_idx],
            "peak2": ops[max2_idx]}
    return opstats


def get_order_parameter_feature_vectors_difference(
        struct1, struct2, pneighs=None, convert_none_to_zero=True,
        delta_op=0.01, ignore_op_types=None):
    """
    Determine the difference vector between two order parameter-statistics
    feature vector resulting from two input structures.

    Args:
        struct1 (Structure): first input structure.
        struct2 (Structure): second input structure.
        pneighs (dict): specification and parameters of
                neighbor-finding approach (see
                get_neighbors_of_site_with_index function
                for more details).
        convert_none_to_zero (bool): flag indicating whether or not
                to convert None values in OPs to zero (cf.,
                get_order_parameters function).
        delta_op (float): bin size of histogram that is computed
                in order to identify peak locations (cf.,
                get_order_parameters_stats function).
        ignore_op_types ([str]): list of OP types to be ignored in
                output dictionary (cf., get_order_parameters_stats
                function).

    Returns: ([float]) difference vector between order
                parameter-statistics feature vectors obtained from the
                two input structures (structure 1 - structure 2).
    """
    d1 = get_order_parameter_stats(
            struct1, pneighs=pneighs,
            convert_none_to_zero=convert_none_to_zero,
            delta_op=delta_op,
            ignore_op_types=ignore_op_types)
    d2 = get_order_parameter_stats(
            struct2, pneighs=pneighs,
            convert_none_to_zero=convert_none_to_zero,
            delta_op=delta_op,
            ignore_op_types=ignore_op_types)
    v = []
    for optype, stats in d1.items():
        for stattype, val in stats.items():
            v.append(val - d2[optype][stattype])
    return np.array(v)


def get_neighbors_of_site_with_index_future(struct, n, approach="min_dist", \
        delta=0.1, cutoff=10.0):
    """
    Returns the neighbors of a given site using a specific neighbor-finding
    method.

    Args:
        struct (Structure): input structure.
        n (int): index of site in Structure object for which motif type
                is to be determined.
        approach (str): type of neighbor-finding approach, where
              "min_dist" will use the MinimumDistanceNN class,
              "voronoi" the VoronoiNN class, "min_OKeeffe" the
              MinimumOKeeffe class, and "min_VIRE" the MinimumVIRENN class.
        delta (float): tolerance involved in neighbor finding.
        cutoff (float): (large) radius to find tentative neighbors.

    Returns: neighbor sites.
    """

    warnings.warn('This function will go into Pymatgen very soon.')

    if approach == "min_dist":
        return MinimumDistanceNN(tol=delta, cutoff=cutoff).get_nn(
                struct, n)
    elif approach == "voronoi":
        return VoronoiNN(tol=delta, cutoff=cutoff).get_nn(
                struct, n)
    elif approach == "min_OKeeffe":
        return MinimumOKeeffeNN(tol=delta, cutoff=cutoff).get_nn(
                struct, n)
    elif approach == "min_VIRE":
        return MinimumVIRENN(tol=delta, cutoff=cutoff).get_nn(
                struct, n)
    else:
        raise RuntimeError("unsupported neighbor-finding method ({}).".format(
                approach))

def get_neighbors_of_site_with_index(struct, n, p=None):
    """
    Determine the neighbors around the site that has index n in the input
    Structure object struct, given the approach defined by parameters
    p.  All supported neighbor-finding approaches and listed and
    explained in the following.  All approaches start by creating a
    tentative list of neighbors using a large cutoff radius defined in
    parameter dictionary p via key "cutoff".
    "min_dist": find nearest neighbor and its distance d_nn; consider all
            neighbors which are within a distance of d_nn * (1 + delta),
            where delta is an additional parameter provided in the
            dictionary p via key "delta".
    "scaled_VIRE": compute the radii, r_i, of all sites on the basis of
            the valence-ionic radius evaluator (VIRE); consider all
            neighbors for which the distance to the central site is less
            than the sum of the radii multiplied by an a priori chosen
            parameter, delta,
            (i.e., dist < delta * (r_central + r_neighbor)).
    "min_relative_VIRE": same approach as "min_dist", except that we
            use relative distances (i.e., distances divided by the sum of the
            atom radii from VIRE).
    "min_relative_OKeeffe": same approach as "min_relative_VIRE", except
            that we use the bond valence parameters from O'Keeffe's bond valence
            method (J. Am. Chem. Soc. 1991, 3226-3229) to calculate
            relative distances.
    Args:
        struct (Structure): input structure.
        n (int): index of site in Structure object for which
                neighbors are to be determined.
        p (dict): specification (via "approach" key; default is "min_dist")
                and parameters of neighbor-finding approach.
                Default cutoff radius is 6 Angstrom (key: "cutoff").
                Other default parameters are as follows.
                min_dist: "delta": 0.15;
                min_relative_OKeeffe: "delta": 0.05;
                min_relative_VIRE: "delta": 0.05;
                scaled_VIRE: "delta": 2.
    Returns: ([site]) list of sites that are considered to be nearest
            neighbors to site with index n in Structure object struct.
    """
    warnings.warn('This function will be removed as soon as the equivalent function in Pymatgen works with the new near neighbor-finding classes.')

    sites = []
    if p is None:
        p = {"approach": "min_dist", "delta": 0.1,
             "cutoff": 6}

    if p["approach"] not in [
        "min_relative_OKeeffe", "min_dist", "min_relative_VIRE", \
            "scaled_VIRE"]:
        raise RuntimeError("Unsupported neighbor-finding approach"
                           " (\"{}\")".format(p["approach"]))

    if p["approach"] == "min_relative_OKeeffe" or p["approach"] == "min_dist":
        neighs_dists = struct.get_neighbors(struct[n], p["cutoff"])
        try:
            eln = struct[n].specie.element
        except:
            eln = struct[n].species_string
    elif p["approach"] == "scaled_VIRE" or p["approach"] == "min_relative_VIRE":
        vire = ValenceIonicRadiusEvaluator(struct)
        if np.linalg.norm(struct[n].coords - vire.structure[n].coords) > 1e-6:
            raise RuntimeError("Mismatch between input structure and VIRE structure.")
        neighs_dists = vire.structure.get_neighbors(vire.structure[n], p["cutoff"])
        rn = vire.radii[vire.structure[n].species_string]

    reldists_neighs = []
    for neigh, dist in neighs_dists:
        if p["approach"] == "scaled_VIRE":
            dscale = p["delta"] * (vire.radii[neigh.species_string] + rn)
            if dist < dscale:
                sites.append(neigh)
        elif p["approach"] == "min_relative_VIRE":
            reldists_neighs.append([dist / (
                vire.radii[neigh.species_string] + rn), neigh])
        elif p["approach"] == "min_relative_OKeeffe":
            try:
                el2 = neigh.specie.element
            except:
                el2 = neigh.species_string
            reldists_neighs.append([dist / get_okeeffe_distance_prediction(
                eln, el2), neigh])
        elif p["approach"] == "min_dist":
            reldists_neighs.append([dist, neigh])

    if p["approach"] == "min_relative_VIRE" or \
                    p["approach"] == "min_relative_OKeeffe" or \
                    p["approach"] == "min_dist":
        min_reldist = min([reldist for reldist, neigh in reldists_neighs])
        for reldist, neigh in reldists_neighs:
            if reldist / min_reldist < 1.0 + p["delta"]:
                sites.append(neigh)

    return sites
<|MERGE_RESOLUTION|>--- conflicted
+++ resolved
@@ -24,15 +24,12 @@
 
 __authors__ = 'Anubhav Jain <ajain@lbl.gov>, Saurabh Bajaj <sbajaj@lbl.gov>, ' \
               'Nils E.R. Zimmerman <nils.e.r.zimmermann@gmail.com>'
-<<<<<<< HEAD
 # ("@article{label, title={}, volume={}, DOI={}, number={}, pages={}, journal={}, author={}, year={}}")
 
 ANG_TO_BOHR = const.value('Angstrom star') / const.value('Bohr radius')
-=======
 # To do:
 # - Use local_env-based neighbor finding
 #   once this is part of the stable Pymatgen version.
->>>>>>> c92579b2
 
 class PackingFraction(BaseFeaturizer):
     """
